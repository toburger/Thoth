module Thoth.Json.Decode

open Fable.Core
open Fable.Core.JsInterop
open Fable.Import

module Helpers =
    [<Emit("typeof $0")>]
    let jsTypeof (_ : obj) : string = jsNative

    let inline isString (o: obj) : bool = o :? string

    let inline isBoolean (o: obj) : bool = o :? bool

    let inline isNumber (o: obj) : bool = jsTypeof o = "number"

    let inline isArray (o: obj) : bool = JS.Array.isArray(o)

<<<<<<< HEAD
    let inline isObject (o: obj) : bool = not (isNull o) && jsTypeof o = "object" && not(JS.Array.isArray(o))
=======
    [<Emit("Object.getPrototypeOf($0 || false) === Object.prototype")>]
    let isObject (_ : obj) : bool = jsNative
>>>>>>> 7840ec14

    let inline isNaN (o: obj) : bool = JS.Number.isNaN(!!o)

    let inline isNull (o: obj): bool = isNull o

    [<Emit("-2147483648 < $0 && $0 < 2147483647 && ($0 | 0) === $0")>]
    let isValidIntRange (_: obj) : bool = jsNative

    [<Emit("isFinite($0) && !($0 % 1)")>]
    let isIntFinite (_: obj) : bool = jsNative

    [<Emit("($0 !== undefined)")>]
    let isDefined (_: obj) : bool = jsNative

    [<Emit("JSON.stringify($0, null, 4) + ''")>]
    let anyToString (_: obj) : string= jsNative

    let inline isFunction (o: obj) : bool = jsTypeof o = "function"

    let inline objectKeys (o: obj) : string seq = upcast JS.Object.keys(o)
    let inline asBool (o: obj): bool = unbox o
    let inline asInt (o: obj): int = unbox o
    let inline asFloat (o: obj): float = unbox o
    let inline asString (o: obj): string = unbox o
    let inline asArray (o: obj): obj[] = unbox o

type DecoderError =
    | BadPrimitive of string * obj
    | BadType of string * obj
    | BadPrimitiveExtra of string * obj * string
    | BadField of string * obj
    | BadPath of string * obj * string
    | TooSmallArray of string * obj
    | FailMessage of string
    | BadOneOf of string list
    | Direct of string

type Decoder<'T> = obj -> Result<'T, DecoderError>

let private genericMsg msg value newLine =
    try
        "Expecting "
            + msg
            + " but instead got:"
            + (if newLine then "\n" else " ")
            + (Helpers.anyToString value)
    with
        | _ ->
            "Expecting "
            + msg
            + " but decoder failed. Couldn't report given value due to circular structure."
            + (if newLine then "\n" else " ")

let private errorToString =
    function
    | BadPrimitive (msg, value) ->
        genericMsg msg value false
    | BadType (msg, value) ->
        genericMsg msg value true
    | BadPrimitiveExtra (msg, value, reason) ->
        genericMsg msg value false + "\nReason: " + reason
    | BadField (msg, value) ->
        genericMsg msg value true
    | BadPath (msg, value, fieldName) ->
        genericMsg msg value true + ("\nNode `" + fieldName + "` is unkown.")
    | TooSmallArray (msg, value) ->
        "Expecting " + msg + ".\n" + (Helpers.anyToString value)
    | BadOneOf messages ->
        "I run into the following problems:\n\n" + String.concat "\n" messages
    | FailMessage msg ->
        "I run into a `fail` decoder: " + msg
    | Direct msg ->
        msg

let unwrap (decoder : Decoder<'T>) (value : obj) : 'T =
    match decoder value with
    | Ok success ->
        success
    | Error error ->
        failwith (errorToString error)

///////////////
// Runners ///
/////////////

let private decodeValueError (decoder : Decoder<'T>) =
    fun value ->
        try
            match decoder value with
            | Ok success ->
                Ok success
            | Error error ->
                Error error
        with
            | ex ->
                Error (Direct ex.Message)

let decodeValue (decoder : Decoder<'T>) =
    fun value ->
        match decodeValueError decoder value with
        | Ok success ->
            Ok success
        | Error error ->
            Error (errorToString error)

let decodeString (decoder : Decoder<'T>) =
    fun value ->
        try
            let json = JS.JSON.parse value
            decodeValue decoder json
        with
            | ex ->
                Error("Given an invalid JSON: " + ex.Message)

//////////////////
// Primitives ///
////////////////

let string : Decoder<string> =
    fun value ->
        if Helpers.isString value then
            Ok(Helpers.asString value)
        else
            BadPrimitive("a string", value) |> Error

let guid : Decoder<System.Guid> =
    fun value ->
        if Helpers.isString value
        then Helpers.asString value |> System.Guid.Parse |> Ok
        else BadPrimitive("a guid", value) |> Error

let int : Decoder<int> =
    fun value ->
        if not (Helpers.isNumber value)  then
            BadPrimitive("an int", value) |> Error
        else
            if not (Helpers.isValidIntRange value) then
                BadPrimitiveExtra("an int", value, "Value was either too large or too small for an int") |> Error
            else
                Ok(Helpers.asInt value)

let int64 : Decoder<int64> =
    fun value ->
        if Helpers.isNumber value
        then Helpers.asInt value |> int64 |> Ok
        elif Helpers.isString value
        then Helpers.asString value |> System.Int64.Parse |> Ok
        else BadPrimitive("an int64", value) |> Error

let uint64 : Decoder<uint64> =
    fun value ->
        if Helpers.isNumber value
        then Helpers.asInt value |> uint64 |> Ok
        elif Helpers.isString value
        then Helpers.asString value |> System.UInt64.Parse |> Ok
        else BadPrimitive("an uint64", value) |> Error

let bigint : Decoder<bigint> =
    fun value ->
        if Helpers.isNumber value
        then Helpers.asInt value |> bigint |> Ok
        elif Helpers.isString value
        then Helpers.asString value |> bigint.Parse |> Ok
        else BadPrimitive("a bigint", value) |> Error

let bool : Decoder<bool> =
    fun value ->
        if Helpers.isBoolean value then
            Ok(Helpers.asBool value)
        else
            BadPrimitive("a boolean", value) |> Error

let float : Decoder<float> =
    fun value ->
        if Helpers.isNumber value then
            Ok(Helpers.asFloat value)
        else
            BadPrimitive("a float", value) |> Error

let decimal : Decoder<decimal> =
    fun value ->
        if Helpers.isNumber value
        then Helpers.asFloat value |> decimal |> Ok
        elif Helpers.isString value
        then Helpers.asString value |> System.Decimal.Parse |> Ok
        else BadPrimitive("a decimal", value) |> Error

let datetime : Decoder<System.DateTime> =
    fun value ->
        if Helpers.isString value
        then System.DateTime.Parse(Helpers.asString value) |> Ok
        else BadPrimitive("a date", value) |> Error

let datetimeOffset : Decoder<System.DateTimeOffset> =
    fun value ->
        if Helpers.isString value
        then System.DateTimeOffset.Parse(Helpers.asString value) |> Ok
        else BadPrimitive("a date with offset", value) |> Error

/////////////////////////
// Object primitives ///
///////////////////////

let field (fieldName: string) (decoder : Decoder<'value>) : Decoder<'value> =
    fun value ->
        if Helpers.isObject value then
            let fieldValue = value?(fieldName)
            if Helpers.isDefined fieldValue then
                decoder fieldValue
            else
                BadField ("an object with a field named `" + fieldName + "`", value)
                |> Error
        else
            BadType("an object", value)
            |> Error

exception UndefinedValueException of string
exception NonObjectTypeException

let at (fieldNames: string list) (decoder : Decoder<'value>) : Decoder<'value> =
    fun value ->
        let mutable cValue = value
        let mutable index = 0
        try
            for fieldName in fieldNames do
                if Helpers.isObject cValue then
                    let currentNode = cValue?(fieldName)
                    if Helpers.isDefined currentNode then
                        cValue <- currentNode
                    else
                        raise (UndefinedValueException fieldName)
                else
                    raise NonObjectTypeException
                index <- index + 1

            unwrap decoder cValue |> Ok
        with
            | NonObjectTypeException ->
                let path = String.concat "." fieldNames.[..index-1]
                BadType ("an object at `" + path + "`", cValue)
                |> Error
            | UndefinedValueException fieldName ->
                let msg = "an object with path `" + (String.concat "." fieldNames) + "`"
                BadPath (msg, value, fieldName)
                |> Error

let index (requestedIndex: int) (decoder : Decoder<'value>) : Decoder<'value> =
    fun value ->
        if Helpers.isArray value then
            let vArray = Helpers.asArray value
            if requestedIndex < vArray.Length then
                unwrap decoder (vArray.[requestedIndex]) |> Ok
            else
                let msg =
                    "a longer array. Need index `"
                        + (requestedIndex.ToString())
                        + "` but there are only `"
                        + (vArray.Length.ToString())
                        + "` entries"

                TooSmallArray(msg, value)
                |> Error
        else
            BadPrimitive("an array", value)
            |> Error

// let nullable (d1: Decoder<'value>) : Resul<'value option, DecoderError> =

//////////////////////
// Data structure ///
////////////////////

let list (decoder : Decoder<'value>) : Decoder<'value list> =
    fun value ->
        if Helpers.isArray value then
            Helpers.asArray value
            |> Array.map (unwrap decoder)
            |> Array.toList
            |> Ok
        else
            BadPrimitive ("a list", value)
            |> Error

let array (decoder : Decoder<'value>) : Decoder<'value array> =
    fun value ->
        if Helpers.isArray value then
            Helpers.asArray value
            |> Array.map (unwrap decoder)
            |> Ok
        else
            BadPrimitive ("an array", value)
            |> Error

let keyValuePairs (decoder : Decoder<'value>) : Decoder<(string * 'value) list> =
    fun value ->
        if not (Helpers.isObject value) then
            BadPrimitive ("an object", value)
            |> Error
        else
            value
            |> Helpers.objectKeys
            |> Seq.map (fun key -> (key, value?(key) |> unwrap decoder))
            |> Seq.toList
            |> Ok

let tuple2 (decoder1: Decoder<'T1>) (decoder2: Decoder<'T2>) : Decoder<'T1 * 'T2> =
    fun value ->
        if Helpers.isArray value then
            let value = Helpers.asArray value
            let a = unwrap decoder1 value.[0]
            let b = unwrap decoder2 value.[1]
            Ok(a, b)
        else
            BadPrimitive ("a tuple", value)
            |> Error

//////////////////////////////
// Inconsistent Structure ///
////////////////////////////

let option (d1 : Decoder<'value>) : Decoder<'value option> =
    fun value ->
        if Helpers.isNull value
        then Ok None
        else
            // TODO: Review, is this OK?
            match d1 value with
            | Ok v -> Some v |> Ok
            | Error(BadField _) -> Ok None
            | Error er -> Error er

let oneOf (decoders : Decoder<'value> list) : Decoder<'value> =
    fun value ->
        let rec runner (decoders : Decoder<'value> list) (errors : string list) =
            match decoders with
            | head::tail ->
                match decodeValue head value with
                | Ok v ->
                    Ok v
                | Error error -> runner tail (errors @ [error])
            | [] -> BadOneOf errors |> Error

        runner decoders []

//////////////////////
// Fancy decoding ///
////////////////////

let nil (output : 'a) : Decoder<'a> =
    fun value ->
        if isNull value then
            Ok output
        else
            BadPrimitive("null", value) |> Error

let value v = Ok v

let succeed (output : 'a) : Decoder<'a> =
    fun _ ->
        Ok output

let fail (msg: string) : Decoder<'a> =
    fun _ ->
        FailMessage msg |> Error

let andThen (cb: 'a -> Decoder<'b>) (decoder : Decoder<'a>) : Decoder<'b> =
    fun value ->
        match decodeValue decoder value with
        | Error error -> failwith error
        | Ok result ->
            cb result value

/////////////////////
// Map functions ///
///////////////////

let map
    (ctor : 'a -> 'value)
    (d1 : Decoder<'a>) : Decoder<'value> =
    (fun value ->
        let t = unwrap d1 value
        Ok (ctor t)
    )

let map2
    (ctor : 'a -> 'b -> 'value)
    (d1 : Decoder<'a>)
    (d2 : Decoder<'b>) : Decoder<'value> =
    (fun value ->
        let t = unwrap d1 value
        let t2 = unwrap d2 value

        Ok (ctor t t2)
    )

let map3
    (ctor : 'a -> 'b -> 'c -> 'value)
    (d1 : Decoder<'a>)
    (d2 : Decoder<'b>)
    (d3 : Decoder<'c>) : Decoder<'value> =
    (fun value ->
        let v1 = unwrap d1 value
        let v2 = unwrap d2 value
        let v3 = unwrap d3 value

        Ok (ctor v1 v2 v3)
    )

let map4
    (ctor : 'a -> 'b -> 'c -> 'd -> 'value)
    (d1 : Decoder<'a>)
    (d2 : Decoder<'b>)
    (d3 : Decoder<'c>)
    (d4 : Decoder<'d>) : Decoder<'value> =
    (fun value ->
        let v1 = unwrap d1 value
        let v2 = unwrap d2 value
        let v3 = unwrap d3 value
        let v4 = unwrap d4 value

        Ok (ctor v1 v2 v3 v4)
    )

let map5
    (ctor : 'a -> 'b -> 'c -> 'd -> 'e -> 'value)
    (d1 : Decoder<'a>)
    (d2 : Decoder<'b>)
    (d3 : Decoder<'c>)
    (d4 : Decoder<'d>)
    (d5 : Decoder<'e>) : Decoder<'value> =
    (fun value ->
        let v1 = unwrap d1 value
        let v2 = unwrap d2 value
        let v3 = unwrap d3 value
        let v4 = unwrap d4 value
        let v5 = unwrap d5 value

        Ok (ctor v1 v2 v3 v4 v5)
    )

let map6
    (ctor : 'a -> 'b -> 'c -> 'd -> 'e -> 'f -> 'value)
    (d1 : Decoder<'a>)
    (d2 : Decoder<'b>)
    (d3 : Decoder<'c>)
    (d4 : Decoder<'d>)
    (d5 : Decoder<'e>)
    (d6 : Decoder<'f>) : Decoder<'value> =
    (fun value ->
        let v1 = unwrap d1 value
        let v2 = unwrap d2 value
        let v3 = unwrap d3 value
        let v4 = unwrap d4 value
        let v5 = unwrap d5 value
        let v6 = unwrap d6 value

        Ok (ctor v1 v2 v3 v4 v5 v6)
    )

let map7
    (ctor : 'a -> 'b -> 'c -> 'd -> 'e -> 'f -> 'g -> 'value)
    (d1 : Decoder<'a>)
    (d2 : Decoder<'b>)
    (d3 : Decoder<'c>)
    (d4 : Decoder<'d>)
    (d5 : Decoder<'e>)
    (d6 : Decoder<'f>)
    (d7 : Decoder<'g>) : Decoder<'value> =
    (fun value ->
        let v1 = unwrap d1 value
        let v2 = unwrap d2 value
        let v3 = unwrap d3 value
        let v4 = unwrap d4 value
        let v5 = unwrap d5 value
        let v6 = unwrap d6 value
        let v7 = unwrap d7 value

        Ok (ctor v1 v2 v3 v4 v5 v6 v7)
    )

let map8
    (ctor : 'a -> 'b -> 'c -> 'd -> 'e -> 'f -> 'g -> 'h -> 'value)
    (d1 : Decoder<'a>)
    (d2 : Decoder<'b>)
    (d3 : Decoder<'c>)
    (d4 : Decoder<'d>)
    (d5 : Decoder<'e>)
    (d6 : Decoder<'f>)
    (d7 : Decoder<'g>)
    (d8 : Decoder<'h>) : Decoder<'value> =
        (fun value ->
            let v1 = unwrap d1 value
            let v2 = unwrap d2 value
            let v3 = unwrap d3 value
            let v4 = unwrap d4 value
            let v5 = unwrap d5 value
            let v6 = unwrap d6 value
            let v7 = unwrap d7 value
            let v8 = unwrap d8 value

            Ok (ctor v1 v2 v3 v4 v5 v6 v7 v8)
        )

let dict (decoder : Decoder<'value>) : Decoder<Map<string, 'value>> =
    map Map.ofList (keyValuePairs decoder)

////////////////
// Pipeline ///
//////////////

let custom d1 d2 = map2 (|>) d1 d2

let hardcoded<'a, 'b, 'c> : 'a -> Decoder<('a -> 'b)> -> 'c -> Result<'b,DecoderError> = succeed >> custom

let required (key : string) (valDecoder : Decoder<'a>) (decoder : Decoder<'a -> 'b>) : Decoder<'b> =
    custom (field key valDecoder) decoder

let requiredAt (path : string list) (valDecoder : Decoder<'a>) (decoder : Decoder<'a -> 'b>) : Decoder<'b> =
    custom (at path valDecoder) decoder

let decode output value = succeed output value

/// Convert a `Decoder<Result<x, 'a>>` into a `Decoder<'a>`
let resolve d1 : Decoder<'a> =
    fun value ->
        andThen id d1 value

let optionalDecoder pathDecoder valDecoder fallback =
    let nullOr decoder =
        oneOf [ decoder; nil fallback ]

    let handleResult input =
        match decodeValueError pathDecoder input with
        | Ok rawValue ->
            // Field was present, so we try to decode the value
            match decodeValue (nullOr valDecoder) rawValue with
            | Ok finalResult ->
                succeed finalResult

            | Error finalErr ->
                fail finalErr

        | Error ((BadType _ ) as errorInfo) ->
            // If the error is of type `BadType` coming from `at` decoder then return the error
            // This mean the json was expecting an object but got an array instead
            fun _ -> Error errorInfo
        | Error _ ->
            // Field was not present && type was valid
            succeed fallback

    value
    |> andThen handleResult

let optional (key : string) (valDecoder : Decoder<'a>) (fallback : 'a) (decoder : Decoder<'a -> 'b>) : Decoder<'b> =
    fun v ->
        if Helpers.isObject v then
            custom (optionalDecoder (field key value) valDecoder fallback) decoder v
        else
            BadType("an object", v)
            |> Error

<<<<<<< HEAD
let optionalAt path valDecoder fallback decoder =
    custom (optionalDecoder (at path value) valDecoder fallback) decoder

//////////////////
// Reflection ///
////////////////

open Microsoft.FSharp.Reflection

// TODO: Same API as for Thot.Json.Net.Decoder.BoxedDecoder
type private BoxedDecoder = Decoder<obj>

// As generics are erased by Fable, let's just do an unsafe cast for performance
let inline private boxDecoder (d: Decoder<'T>): BoxedDecoder =
    !!d // d >> Result.map box

let inline private unboxDecoder (d: BoxedDecoder): Decoder<'T> =
    !!d // d >> Result.map unbox

let private object (decoders: (string * BoxedDecoder)[]) (value: obj) =
    if not (Helpers.isObject value) then
        BadPrimitive ("an object", value) |> Error
    else
        (decoders, Ok []) ||> Array.foldBack (fun (name, decoder) acc ->
            match acc with
            | Error _ -> acc
            | Ok result ->
                // TODO!!! Optional types shouldn't be required
                field name decoder value
                |> Result.map (fun v -> v::result))

let private mixedArray msg (decoders: BoxedDecoder[]) (values: obj[]): Result<obj list, DecoderError> =
    if decoders.Length <> values.Length then
        sprintf "Expected %i %s but got %i" decoders.Length msg values.Length
        |> FailMessage |> Error
    else
        (values, decoders, Ok [])
        |||> Array.foldBack2 (fun value decoder acc ->
            match acc with
            | Error _ -> acc
            | Ok result -> decoder value |> Result.map (fun v -> v::result))

let rec private makeUnion t isCamelCase name (values: obj[]) =
    match FSharpType.GetUnionCases(t) |> Array.tryFind (fun x -> x.Name = name) with
    | None -> FailMessage("Cannot find case " + name + " in " + t.FullName) |> Error
    | Some uci ->
        if values.Length = 0 then
            FSharpValue.MakeUnion(uci, [||]) |> Ok
        else
            let decoders = uci.GetFields() |> Array.map (fun fi -> autoDecoder isCamelCase fi.PropertyType)
            mixedArray "union fields" decoders values
            |> Result.map (fun values -> FSharpValue.MakeUnion(uci, List.toArray values))

and private autoDecodeRecordsAndUnions (t: System.Type) (isCamelCase : bool) : BoxedDecoder =
    if FSharpType.IsRecord(t) then
        fun value ->
            let decoders =
                FSharpType.GetRecordFields(t)
                |> Array.map (fun fi ->
                    let name =
                        if isCamelCase then
                            fi.Name.[..0].ToLowerInvariant() + fi.Name.[1..]
                        else
                            fi.Name
                    name, autoDecoder isCamelCase fi.PropertyType)
            object decoders value
            |> Result.map (fun xs -> FSharpValue.MakeRecord(t, List.toArray xs))
    elif FSharpType.IsUnion(t) then
        fun (value: obj) ->
            if Helpers.isString(value) then
                let name = Helpers.asString value
                makeUnion t isCamelCase name [||]
            elif Helpers.isArray(value) then
                let values = Helpers.asArray value
                let name = Helpers.asString values.[0]
                makeUnion t isCamelCase name values.[1..]
            else BadPrimitive("a string or array", value) |> Error
    else
        failwithf "Class types cannot be automatically deserialized: %s" t.FullName

and private autoDecoder isCamelCase (t: System.Type) : BoxedDecoder =
    if t.IsArray then
        let decoder = t.GetElementType() |> autoDecoder isCamelCase
        array decoder |> boxDecoder
    elif t.IsGenericType then
        if FSharpType.IsTuple(t) then
            let decoders = FSharpType.GetTupleElements(t) |> Array.map (autoDecoder isCamelCase)
            fun value ->
                if Helpers.isArray value then
                    mixedArray "tuple elements" decoders (Helpers.asArray value)
                    |> Result.map (fun xs -> FSharpValue.MakeTuple(List.toArray xs, t))
                else BadPrimitive ("an array", value) |> Error
        else
            let fullname = t.GetGenericTypeDefinition().FullName
            if fullname = typedefof<obj option>.FullName
            then t.GenericTypeArguments.[0] |> (autoDecoder isCamelCase) |> option |> boxDecoder
            elif fullname = typedefof<obj list>.FullName
            then t.GenericTypeArguments.[0] |> (autoDecoder isCamelCase) |> list |> boxDecoder
            elif fullname = typedefof< Map<string, obj> >.FullName
            then
                let decoder = t.GenericTypeArguments.[1] |> autoDecoder isCamelCase
                (array (tuple2 string decoder) >> Result.map Map) |> boxDecoder
            else autoDecodeRecordsAndUnions t isCamelCase
    else
        let fullname = t.FullName
        if fullname = typeof<bool>.FullName
        then boxDecoder bool
        elif fullname = typeof<string>.FullName
        then boxDecoder string
        elif fullname = typeof<int>.FullName
        then boxDecoder int
        elif fullname = typeof<float>.FullName
        then boxDecoder float
        elif fullname = typeof<decimal>.FullName
        then boxDecoder decimal
        elif fullname = typeof<int64>.FullName
        then boxDecoder int64
        elif fullname = typeof<uint64>.FullName
        then boxDecoder uint64
        elif fullname = typeof<bigint>.FullName
        then boxDecoder bigint
        elif fullname = typeof<System.DateTime>.FullName
        then boxDecoder datetime
        elif fullname = typeof<System.DateTimeOffset>.FullName
        then boxDecoder datetimeOffset
        elif fullname = typeof<System.Guid>.FullName
        then boxDecoder guid
        elif fullname = typeof<obj>.FullName
        then Ok
        else autoDecodeRecordsAndUnions t isCamelCase

type Auto =
    static member GenerateDecoder<'T>(?isCamelCase : bool, [<Inject>] ?resolver: ITypeResolver<'T>): Decoder<'T> =
        let isCamelCase = defaultArg isCamelCase false
        resolver.Value.ResolveType() |> (autoDecoder isCamelCase) |> unboxDecoder

    static member DecodeString<'T>(json: string, ?isCamelCase : bool, [<Inject>] ?resolver: ITypeResolver<'T>): 'T =
        let decoder = Auto.GenerateDecoder(?isCamelCase=isCamelCase, ?resolver=resolver)
        match decodeString decoder json with
        | Ok x -> x
        | Error msg -> failwith msg

    static member DecodeString(json: string, t: System.Type, ?isCamelCase : bool): obj =
        let isCamelCase = defaultArg isCamelCase false
        let decoder = autoDecoder isCamelCase t
        match decodeString decoder json with
        | Ok x -> x
        | Error msg -> failwith msg
=======
let optionalAt (path : string list) (valDecoder : Decoder<'a>) (fallback : 'a) (decoder : Decoder<'a -> 'b>) : Decoder<'b> =
    fun v ->
        if Helpers.isObject v then
            custom (optionalDecoder (at path value) valDecoder fallback) decoder v
        else
            BadType("an object", v)
            |> Error
>>>>>>> 7840ec14
<|MERGE_RESOLUTION|>--- conflicted
+++ resolved
@@ -16,12 +16,8 @@
 
     let inline isArray (o: obj) : bool = JS.Array.isArray(o)
 
-<<<<<<< HEAD
-    let inline isObject (o: obj) : bool = not (isNull o) && jsTypeof o = "object" && not(JS.Array.isArray(o))
-=======
     [<Emit("Object.getPrototypeOf($0 || false) === Object.prototype")>]
     let isObject (_ : obj) : bool = jsNative
->>>>>>> 7840ec14
 
     let inline isNaN (o: obj) : bool = JS.Number.isNaN(!!o)
 
@@ -583,9 +579,13 @@
             BadType("an object", v)
             |> Error
 
-<<<<<<< HEAD
-let optionalAt path valDecoder fallback decoder =
-    custom (optionalDecoder (at path value) valDecoder fallback) decoder
+let optionalAt (path : string list) (valDecoder : Decoder<'a>) (fallback : 'a) (decoder : Decoder<'a -> 'b>) : Decoder<'b> =
+    fun v ->
+        if Helpers.isObject v then
+            custom (optionalDecoder (at path value) valDecoder fallback) decoder v
+        else
+            BadType("an object", v)
+            |> Error
 
 //////////////////
 // Reflection ///
@@ -731,13 +731,4 @@
         let decoder = autoDecoder isCamelCase t
         match decodeString decoder json with
         | Ok x -> x
-        | Error msg -> failwith msg
-=======
-let optionalAt (path : string list) (valDecoder : Decoder<'a>) (fallback : 'a) (decoder : Decoder<'a -> 'b>) : Decoder<'b> =
-    fun v ->
-        if Helpers.isObject v then
-            custom (optionalDecoder (at path value) valDecoder fallback) decoder v
-        else
-            BadType("an object", v)
-            |> Error
->>>>>>> 7840ec14
+        | Error msg -> failwith msg