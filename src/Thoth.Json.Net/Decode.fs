--- conflicted
+++ resolved
@@ -16,9 +16,6 @@
         token.WriteTo(jsonWriter)
         stream.ToString()
 
-<<<<<<< HEAD
-type ErrorReason =
-=======
     let isBool (token: JToken) = token.Type = JTokenType.Boolean
     let isNumber (token: JToken) = token.Type = JTokenType.Float
     let isString (token: JToken) = token.Type = JTokenType.String
@@ -31,8 +28,7 @@
     let asString (token: JToken): string = token.Value<string>()
     let asArray (token: JToken): JToken[] = token.Value<JArray>().Values() |> Seq.toArray
 
-type DecoderError =
->>>>>>> 090b0614
+type ErrorReason =
     | BadPrimitive of string * JToken
     | BadPrimitiveExtra of string * JToken * string
     | BadField of string * JToken
@@ -137,24 +133,18 @@
 ////////////////
 
 let string : Decoder<string> =
-<<<<<<< HEAD
-    fun path token ->
-        if token.Type = JTokenType.String then
-            Ok(token.Value<string>())
-=======
-    fun token ->
+    fun path token ->
         if Helpers.isString token then
             Ok(Helpers.asString token)
->>>>>>> 090b0614
         else
             (path, BadPrimitive("a string", token)) |> Error
 
 let guid : Decoder<System.Guid> =
-    fun value ->
+    fun path value ->
         // Using Helpers.isString fails because Json.NET directly assigns Guid type
         if value.Type = JTokenType.Guid
         then value.Value<System.Guid>() |> Ok
-        else BadPrimitive("a guid", value) |> Error
+        else (path, BadPrimitive("a guid", value)) |> Error
 
 let int : Decoder<int> =
     fun path token ->
@@ -166,17 +156,17 @@
             with
                 | _ -> (path, BadPrimitiveExtra("an int", token, "Value was either too large or too small for an int")) |> Error
 
-let int64 : Decoder<int64> =
-    fun path token ->
-        if token.Type = JTokenType.Integer then
-            Ok(token.Value<int64>())
-        elif token.Type = JTokenType.String then
-            try
-                token.Value<int64>() |> int64 |> Ok
-            with
-                | ex ->
-                    (path, BadPrimitiveExtra("an int64", token, ex.Message)) |> Error
-        else (path, BadPrimitive("an int64", token)) |> Error
+// let int64 : Decoder<int64> =
+//     fun path token ->
+//         if token.Type = JTokenType.Integer then
+//             Ok(token.Value<int64>())
+//         elif token.Type = JTokenType.String then
+//             try
+//                 token.Value<int64>() |> int64 |> Ok
+//             with
+//                 | ex ->
+//                     (path, BadPrimitiveExtra("an int64", token, ex.Message)) |> Error
+//         else (path, BadPrimitive("an int64", token)) |> Error
 
 let uint64 : Decoder<uint64> =
     fun path token ->
@@ -190,40 +180,19 @@
                     (path, BadPrimitiveExtra("an uint64", token, ex.Message)) |> Error
         else (path, BadPrimitive("an uint64", token)) |> Error
 
-let int64 : Decoder<int64> =
-    fun value ->
-        if Helpers.isNumber value
-        then Helpers.asInt value |> int64 |> Ok
-        elif Helpers.isString value
-        then Helpers.asString value |> System.Int64.Parse |> Ok
-        else BadPrimitive("an int64", value) |> Error
-
-let uint64 : Decoder<uint64> =
-    fun value ->
-        if Helpers.isNumber value
-        then Helpers.asInt value |> uint64 |> Ok
-        elif Helpers.isString value
-        then Helpers.asString value |> System.UInt64.Parse |> Ok
-        else BadPrimitive("an uint64", value) |> Error
-
 let bigint : Decoder<bigint> =
-    fun value ->
-        if Helpers.isNumber value
-        then Helpers.asInt value |> bigint |> Ok
-        elif Helpers.isString value
-        then Helpers.asString value |> bigint.Parse |> Ok
-        else BadPrimitive("a bigint", value) |> Error
+    fun path value ->
+        if Helpers.isNumber value then
+            Helpers.asInt value |> bigint |> Ok
+        elif Helpers.isString value then
+            Helpers.asString value |> bigint.Parse |> Ok
+        else
+            (path, BadPrimitive("a bigint", value)) |> Error
 
 let bool : Decoder<bool> =
-<<<<<<< HEAD
-    fun path token ->
-        if token.Type = JTokenType.Boolean then
-            Ok(token.Value<bool>())
-=======
-    fun token ->
+    fun path token ->
         if Helpers.isBool token then
             Ok(Helpers.asBool token)
->>>>>>> 090b0614
         else
             (path, BadPrimitive("a boolean", token)) |> Error
 
@@ -235,6 +204,15 @@
             Ok(token.Value<float>())
         else
             (path, BadPrimitive("a float", token)) |> Error
+
+let decimal : Decoder<decimal> =
+    fun path value ->
+        if Helpers.isNumber value then
+            Helpers.asFloat value |> decimal |> Ok
+        elif Helpers.isString value then
+            Helpers.asString value |> System.Decimal.Parse |> Ok
+        else
+            (path, BadPrimitive("a decimal", value)) |> Error
 
 let datetime : Decoder<System.DateTime> =
     fun path token ->
@@ -250,29 +228,13 @@
             else
                 (path, BadPrimitive("a datetime", token)) |> Error
 
-
-let decimal : Decoder<decimal> =
-    fun value ->
-        if Helpers.isNumber value
-        then Helpers.asFloat value |> decimal |> Ok
-        elif Helpers.isString value
-        then Helpers.asString value |> System.Decimal.Parse |> Ok
-        else BadPrimitive("a decimal", value) |> Error
-
-let datetime : Decoder<System.DateTime> =
-    fun value ->
+let datetimeOffset : Decoder<System.DateTimeOffset> =
+    fun path value ->
         // Using Helpers.isString fails because Json.NET directly assigns Date type
-        if value.Type = JTokenType.Date
-        then value.Value<System.DateTime>() |> Ok
-        else BadPrimitive("a date", value) |> Error
-
-let datetimeOffset : Decoder<System.DateTimeOffset> =
-    fun value ->
-        // Using Helpers.isString fails because Json.NET directly assigns Date type
-        if value.Type = JTokenType.Date
-        then value.Value<System.DateTime>() |> System.DateTimeOffset |> Ok
-        else BadPrimitive("a date with offset", value) |> Error
-
+        if value.Type = JTokenType.Date then
+            value.Value<System.DateTime>() |> System.DateTimeOffset |> Ok
+        else
+            (path, BadPrimitive("a date with offset", value)) |> Error
 /////////////////////////
 // Object primitives ///
 ///////////////////////
@@ -327,15 +289,9 @@
     fun path token ->
         let currentPath = path + ".[" + (Operators.string requestedIndex) + "]"
         if token.Type = JTokenType.Array then
-<<<<<<< HEAD
-            let vArray = token.Value<JArray>()
-            if requestedIndex < vArray.Count then
-                unwrap currentPath decoder (vArray.[requestedIndex]) |> Ok
-=======
             let vArray = Helpers.asArray token
             if requestedIndex < vArray.Length then
-                unwrap decoder (vArray.[requestedIndex]) |> Ok
->>>>>>> 090b0614
+                unwrap currentPath decoder (vArray.[requestedIndex]) |> Ok
             else
                 let msg =
                     "a longer array. Need index `"
@@ -359,13 +315,8 @@
 let list (decoder : Decoder<'value>) : Decoder<'value list> =
     fun path token ->
         if token.Type = JTokenType.Array then
-<<<<<<< HEAD
-            token.Value<JArray>().Values()
+            Helpers.asArray token
             |> Seq.map (unwrap path decoder)
-=======
-            Helpers.asArray token
-            |> Seq.map (unwrap decoder)
->>>>>>> 090b0614
             |> Seq.toList
             |> Ok
         else
@@ -375,14 +326,8 @@
 let array (decoder : Decoder<'value>) : Decoder<'value array> =
     fun path token ->
         if token.Type = JTokenType.Array then
-<<<<<<< HEAD
-            token.Value<JArray>().Values()
-            |> Seq.map (unwrap path decoder)
-            |> Seq.toArray
-=======
             Helpers.asArray token
-            |> Array.map (unwrap decoder)
->>>>>>> 090b0614
+            |> Array.map (unwrap path decoder)
             |> Ok
         else
             (path, BadPrimitive ("an array", token))
@@ -404,25 +349,14 @@
             |> Error
 
 let tuple2 (decoder1: Decoder<'T1>) (decoder2: Decoder<'T2>) : Decoder<'T1 * 'T2> =
-<<<<<<< HEAD
     fun path token ->
         if token.Type = JTokenType.Array then
-            let values = token.Value<JArray>().Values() |> Seq.toArray
+            let values = Helpers.asArray token
             let a = unwrap path decoder1 values.[0]
             let b = unwrap path decoder2 values.[1]
             Ok(a, b)
         else
             (path, BadPrimitive ("a tuple", token))
-=======
-    fun token ->
-        if token.Type = JTokenType.Array then
-            let values = Helpers.asArray token
-            let a = unwrap decoder1 values.[0]
-            let b = unwrap decoder2 values.[1]
-            Ok(a, b)
-        else
-            BadPrimitive ("a tuple", token)
->>>>>>> 090b0614
             |> Error
 
 //////////////////////////////
@@ -430,22 +364,15 @@
 ////////////////////////////
 
 let option (d1 : Decoder<'value>) : Decoder<'value option> =
-<<<<<<< HEAD
     fun path value ->
-        match decodeValue path d1 value with
-        | Ok v -> Ok (Some v)
-        | Error _ -> Ok None
-=======
-    fun value ->
-        if Helpers.isNull value
-        then Ok None
+        if Helpers.isNull value then
+            Ok None
         else
             // TODO: Review, is this OK?
-            match d1 value with
+            match d1 path value with
             | Ok v -> Some v |> Ok
-            | Error(BadField _) -> Ok None
+            | Error(_, (BadField _)) -> Ok None
             | Error er -> Error er
->>>>>>> 090b0614
 
 let oneOf (decoders : Decoder<'value> list) : Decoder<'value> =
     fun path value ->
@@ -684,9 +611,181 @@
         if token.Type = JTokenType.Object then
             custom (optionalDecoder p (at path value) valDecoder fallback) decoder p token
         else
-<<<<<<< HEAD
             (p, BadType("an object", token))
             |> Error
+
+//////////////////
+// Reflection ///
+////////////////
+
+// open Microsoft.FSharp.Reflection
+
+// [<AbstractClass>]
+// type private BoxedDecoder() =
+//     abstract Decode: token: JToken -> Result<obj, DecoderError>
+//     member this.BoxedDecoder: Decoder<obj> =
+//         fun token -> this.Decode(token)
+
+// type private DecoderCrate<'T>(dec: Decoder<'T>) =
+//     inherit BoxedDecoder()
+//     override __.Decode(token) =
+//         match dec token with
+//         | Ok v -> Ok(box v)
+//         | Error er -> Error er
+//     member __.UnboxedDecoder = dec
+
+// let inline private boxDecoder (d: Decoder<'T>): BoxedDecoder =
+//     DecoderCrate(d) :> BoxedDecoder
+
+// let inline private unboxDecoder<'T> (d: BoxedDecoder): Decoder<'T> =
+//     (d :?> DecoderCrate<'T>).UnboxedDecoder
+
+// let private object (decoders: (string * BoxedDecoder)[]) (value: JToken) =
+//     if not (Helpers.isObject value) then
+//         BadPrimitive ("an object", value) |> Error
+//     else
+//         (decoders, Ok []) ||> Array.foldBack (fun (name, decoder) acc ->
+//             match acc with
+//             | Error _ -> acc
+//             | Ok result ->
+//                 // TODO!!! Optional types shouldn't be required
+//                 field name (decoder.BoxedDecoder) value
+//                 |> Result.map (fun v -> v::result))
+
+// let private mixedArray msg (decoders: BoxedDecoder[]) (values: JToken[]): Result<obj list, DecoderError> =
+//     if decoders.Length <> values.Length then
+//         sprintf "Expected %i %s but got %i" decoders.Length msg values.Length
+//         |> FailMessage |> Error
+//     else
+//         (values, decoders, Ok [])
+//         |||> Array.foldBack2 (fun value decoder acc ->
+//             match acc with
+//             | Error _ -> acc
+//             | Ok result -> decoder.Decode value |> Result.map (fun v -> v::result))
+
+// let private genericOption t (decoder: BoxedDecoder) =
+//     fun (value: JToken) ->
+//         // TODO: Is GetUnionCases a costly operation? Should we cache this?
+//         let ucis = FSharpType.GetUnionCases(t)
+//         if Helpers.isNull value
+//         then FSharpValue.MakeUnion(ucis.[0], [||]) |> Ok
+//         else decoder.Decode value |> Result.map (fun v ->
+//             FSharpValue.MakeUnion(ucis.[1], [|v|]))
+
+// let private genericList t (decoder: BoxedDecoder) =
+//     fun (value: JToken) ->
+//         if not (Helpers.isArray value) then
+//             BadPrimitive ("a list", value) |> Error
+//         else
+//             let values = value.Value<JArray>()
+//             let ucis = FSharpType.GetUnionCases(t)
+//             let empty = FSharpValue.MakeUnion(ucis.[0], [||])
+//             (values, Ok empty) ||> Seq.foldBack (fun value acc ->
+//                 match acc with
+//                 | Error _ -> acc
+//                 | Ok acc ->
+//                     match decoder.Decode value with
+//                     | Error er -> Error er
+//                     | Ok result -> FSharpValue.MakeUnion(ucis.[1], [|result; acc|]) |> Ok)
+
+// let rec private makeUnion t isCamelCase name (values: JToken[]) =
+//     match FSharpType.GetUnionCases(t) |> Array.tryFind (fun x -> x.Name = name) with
+//     | None -> FailMessage("Cannot find case " + name + " in " + t.FullName) |> Error
+//     | Some uci ->
+//         if values.Length = 0 then
+//             FSharpValue.MakeUnion(uci, [||]) |> Ok
+//         else
+//             let decoders = uci.GetFields() |> Array.map (fun fi -> autoDecoder isCamelCase fi.PropertyType)
+//             mixedArray "union fields" decoders values
+//             |> Result.map (fun values -> FSharpValue.MakeUnion(uci, List.toArray values))
+
+// and private autoDecodeRecordsAndUnions (t: System.Type) (isCamelCase : bool) : BoxedDecoder =
+//     if FSharpType.IsRecord(t) then
+//         boxDecoder(fun value ->
+//             let decoders =
+//                 FSharpType.GetRecordFields(t)
+//                 |> Array.map (fun fi ->
+//                     let name =
+//                         if isCamelCase then
+//                             fi.Name.[..0].ToLowerInvariant() + fi.Name.[1..]
+//                         else
+//                             fi.Name
+//                     name, autoDecoder isCamelCase fi.PropertyType)
+//             object decoders value
+//             |> Result.map (fun xs -> FSharpValue.MakeRecord(t, List.toArray xs)))
+//     elif FSharpType.IsUnion(t) then
+//         boxDecoder(fun (value: JToken) ->
+//             if Helpers.isString(value) then
+//                 let name = Helpers.asString value
+//                 makeUnion t isCamelCase name [||]
+//             elif Helpers.isArray(value) then
+//                 let values = Helpers.asArray value
+//                 let name = Helpers.asString values.[0]
+//                 makeUnion t isCamelCase name values.[1..]
+//             else BadPrimitive("a string or array", value) |> Error)
+//     else
+//         failwithf "Class types cannot be automatically deserialized: %s" t.FullName
+
+// and private autoDecoder isCamelCase (t: System.Type) : BoxedDecoder =
+//     if t.IsArray then
+//         let elemType = t.GetElementType()
+//         let decoder = autoDecoder isCamelCase elemType
+//         boxDecoder(fun value ->
+//             match array decoder.BoxedDecoder value with
+//             | Ok items ->
+//                 let ar = System.Array.CreateInstance(elemType, items.Length)
+//                 for i = 0 to ar.Length - 1 do
+//                     ar.SetValue(items.[i], i)
+//                 Ok ar
+//             | Error er -> Error er)
+//     elif t.IsGenericType then
+//         if FSharpType.IsTuple(t) then
+//             let decoders = FSharpType.GetTupleElements(t) |> Array.map (autoDecoder isCamelCase)
+//             boxDecoder(fun value ->
+//                 if Helpers.isArray value then
+//                     mixedArray "tuple elements" decoders (Helpers.asArray value)
+//                     |> Result.map (fun xs -> FSharpValue.MakeTuple(List.toArray xs, t))
+//                 else BadPrimitive ("an array", value) |> Error)
+//         else
+//             let fullname = t.GetGenericTypeDefinition().FullName
+//             if fullname = typedefof<obj option>.FullName
+//             then autoDecoder isCamelCase t.GenericTypeArguments.[0] |> genericOption t |> boxDecoder
+//             elif fullname = typedefof<obj list>.FullName
+//             then autoDecoder isCamelCase t.GenericTypeArguments.[0] |> genericList t |> boxDecoder
+//             elif fullname = typedefof< Map<string, obj> >.FullName
+//             then
+//                 let decoder = t.GenericTypeArguments.[1] |> autoDecoder isCamelCase
+//                 (array (tuple2 string decoder.BoxedDecoder) >> Result.map Map) |> boxDecoder // TODO: fails
+//             else autoDecodeRecordsAndUnions t isCamelCase
+//     else
+//         let fullname = t.FullName
+//         // TODO: Fable will compile typeof<bool>.FullName as strings
+//         // but for .NET maybe it's better to cache a dictionary
+//         if fullname = typeof<bool>.FullName
+//         then boxDecoder bool
+//         elif fullname = typeof<string>.FullName
+//         then boxDecoder string
+//         elif fullname = typeof<int>.FullName
+//         then boxDecoder int
+//         elif fullname = typeof<float>.FullName
+//         then boxDecoder float
+//         elif fullname = typeof<decimal>.FullName
+//         then boxDecoder decimal
+//         elif fullname = typeof<int64>.FullName
+//         then boxDecoder int64
+//         elif fullname = typeof<uint64>.FullName
+//         then boxDecoder uint64
+//         elif fullname = typeof<bigint>.FullName
+//         then boxDecoder bigint
+//         elif fullname = typeof<System.DateTime>.FullName
+//         then boxDecoder datetime
+//         elif fullname = typeof<System.DateTimeOffset>.FullName
+//         then boxDecoder datetimeOffset
+//         elif fullname = typeof<System.Guid>.FullName
+//         then boxDecoder guid
+//         elif fullname = typeof<obj>.FullName
+//         then boxDecoder Ok
+//         else autoDecodeRecordsAndUnions t isCamelCase
 
 // type Auto =
 //     static member GenerateDecoder<'T> (?isCamelCase : bool): Decoder<'T> =
@@ -695,226 +794,25 @@
 //         if defaultArg isCamelCase false then
 //             serializer.ContractResolver <- new Serialization.CamelCasePropertyNamesContractResolver()
 
-//         fun token ->
-//             token.ToObject<'T>(serializer) |> Ok
+// //         fun token ->
+// //             token.ToObject<'T>(serializer) |> Ok
 
 //     static member DecodeString<'T>(json: string, ?isCamelCase : bool): 'T =
-//         let settings = JsonSerializerSettings(Converters = [|Converters.CacheConverter.Singleton|])
-//         if defaultArg isCamelCase false then
-//             settings.ContractResolver <- new Serialization.CamelCasePropertyNamesContractResolver()
-
-//         JsonConvert.DeserializeObject<'T>(json, settings)
+//         // let settings = JsonSerializerSettings(Converters = [|Converters.CacheConverter.Singleton|])
+//         // if defaultArg isCamelCase false then
+//         //     settings.ContractResolver <- new Serialization.CamelCasePropertyNamesContractResolver()
+
+//         // JsonConvert.DeserializeObject<'T>(json, settings)
+
+//         let isCamelCase = defaultArg isCamelCase false
+//         let decoder = autoDecoder isCamelCase typeof<'T>
+//         match decodeString decoder.BoxedDecoder json with
+//         | Ok x -> x :?> 'T
+//         | Error msg -> failwith msg
 
 //     static member DecodeString(json: string, t: System.Type, ?isCamelCase : bool): obj =
 //         let settings = JsonSerializerSettings(Converters = [|Converters.CacheConverter.Singleton|])
 //         if defaultArg isCamelCase false then
 //             settings.ContractResolver <- new Serialization.CamelCasePropertyNamesContractResolver()
 
-//         JsonConvert.DeserializeObject(json, t, settings)
-=======
-            BadType("an object", token)
-            |> Error
-
-//////////////////
-// Reflection ///
-////////////////
-
-open Microsoft.FSharp.Reflection
-
-[<AbstractClass>]
-type private BoxedDecoder() =
-    abstract Decode: token: JToken -> Result<obj, DecoderError>
-    member this.BoxedDecoder: Decoder<obj> =
-        fun token -> this.Decode(token)
-
-type private DecoderCrate<'T>(dec: Decoder<'T>) =
-    inherit BoxedDecoder()
-    override __.Decode(token) =
-        match dec token with
-        | Ok v -> Ok(box v)
-        | Error er -> Error er
-    member __.UnboxedDecoder = dec
-
-let inline private boxDecoder (d: Decoder<'T>): BoxedDecoder =
-    DecoderCrate(d) :> BoxedDecoder
-
-let inline private unboxDecoder<'T> (d: BoxedDecoder): Decoder<'T> =
-    (d :?> DecoderCrate<'T>).UnboxedDecoder
-
-let private object (decoders: (string * BoxedDecoder)[]) (value: JToken) =
-    if not (Helpers.isObject value) then
-        BadPrimitive ("an object", value) |> Error
-    else
-        (decoders, Ok []) ||> Array.foldBack (fun (name, decoder) acc ->
-            match acc with
-            | Error _ -> acc
-            | Ok result ->
-                // TODO!!! Optional types shouldn't be required
-                field name (decoder.BoxedDecoder) value
-                |> Result.map (fun v -> v::result))
-
-let private mixedArray msg (decoders: BoxedDecoder[]) (values: JToken[]): Result<obj list, DecoderError> =
-    if decoders.Length <> values.Length then
-        sprintf "Expected %i %s but got %i" decoders.Length msg values.Length
-        |> FailMessage |> Error
-    else
-        (values, decoders, Ok [])
-        |||> Array.foldBack2 (fun value decoder acc ->
-            match acc with
-            | Error _ -> acc
-            | Ok result -> decoder.Decode value |> Result.map (fun v -> v::result))
-
-let private genericOption t (decoder: BoxedDecoder) =
-    fun (value: JToken) ->
-        // TODO: Is GetUnionCases a costly operation? Should we cache this?
-        let ucis = FSharpType.GetUnionCases(t)
-        if Helpers.isNull value
-        then FSharpValue.MakeUnion(ucis.[0], [||]) |> Ok
-        else decoder.Decode value |> Result.map (fun v ->
-            FSharpValue.MakeUnion(ucis.[1], [|v|]))
-
-let private genericList t (decoder: BoxedDecoder) =
-    fun (value: JToken) ->
-        if not (Helpers.isArray value) then
-            BadPrimitive ("a list", value) |> Error
-        else
-            let values = value.Value<JArray>()
-            let ucis = FSharpType.GetUnionCases(t)
-            let empty = FSharpValue.MakeUnion(ucis.[0], [||])
-            (values, Ok empty) ||> Seq.foldBack (fun value acc ->
-                match acc with
-                | Error _ -> acc
-                | Ok acc ->
-                    match decoder.Decode value with
-                    | Error er -> Error er
-                    | Ok result -> FSharpValue.MakeUnion(ucis.[1], [|result; acc|]) |> Ok)
-
-let rec private makeUnion t isCamelCase name (values: JToken[]) =
-    match FSharpType.GetUnionCases(t) |> Array.tryFind (fun x -> x.Name = name) with
-    | None -> FailMessage("Cannot find case " + name + " in " + t.FullName) |> Error
-    | Some uci ->
-        if values.Length = 0 then
-            FSharpValue.MakeUnion(uci, [||]) |> Ok
-        else
-            let decoders = uci.GetFields() |> Array.map (fun fi -> autoDecoder isCamelCase fi.PropertyType)
-            mixedArray "union fields" decoders values
-            |> Result.map (fun values -> FSharpValue.MakeUnion(uci, List.toArray values))
-
-and private autoDecodeRecordsAndUnions (t: System.Type) (isCamelCase : bool) : BoxedDecoder =
-    if FSharpType.IsRecord(t) then
-        boxDecoder(fun value ->
-            let decoders =
-                FSharpType.GetRecordFields(t)
-                |> Array.map (fun fi ->
-                    let name =
-                        if isCamelCase then
-                            fi.Name.[..0].ToLowerInvariant() + fi.Name.[1..]
-                        else
-                            fi.Name
-                    name, autoDecoder isCamelCase fi.PropertyType)
-            object decoders value
-            |> Result.map (fun xs -> FSharpValue.MakeRecord(t, List.toArray xs)))
-    elif FSharpType.IsUnion(t) then
-        boxDecoder(fun (value: JToken) ->
-            if Helpers.isString(value) then
-                let name = Helpers.asString value
-                makeUnion t isCamelCase name [||]
-            elif Helpers.isArray(value) then
-                let values = Helpers.asArray value
-                let name = Helpers.asString values.[0]
-                makeUnion t isCamelCase name values.[1..]
-            else BadPrimitive("a string or array", value) |> Error)
-    else
-        failwithf "Class types cannot be automatically deserialized: %s" t.FullName
-
-and private autoDecoder isCamelCase (t: System.Type) : BoxedDecoder =
-    if t.IsArray then
-        let elemType = t.GetElementType()
-        let decoder = autoDecoder isCamelCase elemType
-        boxDecoder(fun value ->
-            match array decoder.BoxedDecoder value with
-            | Ok items ->
-                let ar = System.Array.CreateInstance(elemType, items.Length)
-                for i = 0 to ar.Length - 1 do
-                    ar.SetValue(items.[i], i)
-                Ok ar
-            | Error er -> Error er)
-    elif t.IsGenericType then
-        if FSharpType.IsTuple(t) then
-            let decoders = FSharpType.GetTupleElements(t) |> Array.map (autoDecoder isCamelCase)
-            boxDecoder(fun value ->
-                if Helpers.isArray value then
-                    mixedArray "tuple elements" decoders (Helpers.asArray value)
-                    |> Result.map (fun xs -> FSharpValue.MakeTuple(List.toArray xs, t))
-                else BadPrimitive ("an array", value) |> Error)
-        else
-            let fullname = t.GetGenericTypeDefinition().FullName
-            if fullname = typedefof<obj option>.FullName
-            then autoDecoder isCamelCase t.GenericTypeArguments.[0] |> genericOption t |> boxDecoder
-            elif fullname = typedefof<obj list>.FullName
-            then autoDecoder isCamelCase t.GenericTypeArguments.[0] |> genericList t |> boxDecoder
-            elif fullname = typedefof< Map<string, obj> >.FullName
-            then
-                let decoder = t.GenericTypeArguments.[1] |> autoDecoder isCamelCase
-                (array (tuple2 string decoder.BoxedDecoder) >> Result.map Map) |> boxDecoder // TODO: fails
-            else autoDecodeRecordsAndUnions t isCamelCase
-    else
-        let fullname = t.FullName
-        // TODO: Fable will compile typeof<bool>.FullName as strings
-        // but for .NET maybe it's better to cache a dictionary
-        if fullname = typeof<bool>.FullName
-        then boxDecoder bool
-        elif fullname = typeof<string>.FullName
-        then boxDecoder string
-        elif fullname = typeof<int>.FullName
-        then boxDecoder int
-        elif fullname = typeof<float>.FullName
-        then boxDecoder float
-        elif fullname = typeof<decimal>.FullName
-        then boxDecoder decimal
-        elif fullname = typeof<int64>.FullName
-        then boxDecoder int64
-        elif fullname = typeof<uint64>.FullName
-        then boxDecoder uint64
-        elif fullname = typeof<bigint>.FullName
-        then boxDecoder bigint
-        elif fullname = typeof<System.DateTime>.FullName
-        then boxDecoder datetime
-        elif fullname = typeof<System.DateTimeOffset>.FullName
-        then boxDecoder datetimeOffset
-        elif fullname = typeof<System.Guid>.FullName
-        then boxDecoder guid
-        elif fullname = typeof<obj>.FullName
-        then boxDecoder Ok
-        else autoDecodeRecordsAndUnions t isCamelCase
-
-type Auto =
-    static member GenerateDecoder<'T> (?isCamelCase : bool): Decoder<'T> =
-        let serializer = JsonSerializer()
-        serializer.Converters.Add(Converters.CacheConverter.Singleton)
-        if defaultArg isCamelCase false then
-            serializer.ContractResolver <- new Serialization.CamelCasePropertyNamesContractResolver()
-
-        fun token ->
-            token.ToObject<'T>(serializer) |> Ok
-
-    static member DecodeString<'T>(json: string, ?isCamelCase : bool): 'T =
-        // let settings = JsonSerializerSettings(Converters = [|Converters.CacheConverter.Singleton|])
-        // if defaultArg isCamelCase false then
-        //     settings.ContractResolver <- new Serialization.CamelCasePropertyNamesContractResolver()
-
-        // JsonConvert.DeserializeObject<'T>(json, settings)
-
-        let isCamelCase = defaultArg isCamelCase false
-        let decoder = autoDecoder isCamelCase typeof<'T>
-        match decodeString decoder.BoxedDecoder json with
-        | Ok x -> x :?> 'T
-        | Error msg -> failwith msg
-
-    static member DecodeString(json: string, t: System.Type, ?isCamelCase : bool): obj =
-        let settings = JsonSerializerSettings(Converters = [|Converters.CacheConverter.Singleton|])
-        if defaultArg isCamelCase false then
-            settings.ContractResolver <- new Serialization.CamelCasePropertyNamesContractResolver()
-
-        JsonConvert.DeserializeObject(json, t, settings)
->>>>>>> 090b0614
+//         JsonConvert.DeserializeObject(json, t, settings)