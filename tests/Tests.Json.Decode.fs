--- conflicted
+++ resolved
@@ -131,14 +131,12 @@
           Email = email
           Followers = followers }
 
-<<<<<<< HEAD
-type MyList<'T> =
-| Nil
-| Cons of 'T * MyList<'T>
-=======
 type SmallRecord =
     { fieldA: string }
->>>>>>> b90ae235
+
+type MyList<'T> =
+    | Nil
+    | Cons of 'T * MyList<'T>
 
 let jsonRecord =
     """{ "a": 1.0,
@@ -476,12 +474,8 @@
 
 Error at: `$`
 Expecting a string but instead got: 1
-<<<<<<< HEAD
 Error at: `$.test`
-Expecting an object with a field named `test` but instead got:
-=======
 Expecting an object but instead got:
->>>>>>> b90ae235
 1
                         """.Trim())
 
@@ -776,7 +770,6 @@
 
         ]
 
-<<<<<<< HEAD
         // testList "Pipeline" [
 
         //     testCase "required works" <| fun _ ->
@@ -797,6 +790,55 @@
 
         //         equal expected actual
 
+        //             testCase "optional fail if value isn't an object" <| fun _ ->
+        //                 let json = """[ { "fieldA": "foo"} ]"""
+        //                 let expected =
+        //                     Error(
+        //                         """
+        // Expecting an object but instead got:
+        // [
+        //     {
+        //         "fieldA": "foo"
+        //     }
+        // ]
+        //                         """.Trim())
+
+        //                 let decoder =
+        //                     decode
+        //                         (fun x0 ->
+        //                           { fieldA = x0 } : SmallRecord )
+        //                         |> optional "fieldA" string ""
+
+        //                 let actual =
+        //                     json
+        //                     |> decodeString decoder
+
+        //                 equal expected actual
+
+        //             testCase "optionalAt fail if value isn't an object" <| fun _ ->
+        //                 let json = """{ "prop1" : [ { "fieldA": "foo"} ] }"""
+        //                 let expected =
+        //                     Error(
+        //                         """
+        // Expecting an object at `prop1` but instead got:
+        // [
+        //     {
+        //         "fieldA": "foo"
+        //     }
+        // ]
+        //                         """.Trim())
+
+        //                 let decoder =
+        //                     decode
+        //                         (fun x0 ->
+        //                           { fieldA = x0 } : SmallRecord )
+        //                         |> optionalAt [ "prop1"; "fieldA" ] string ""
+
+        //                 let actual =
+        //                     json
+        //                     |> decodeString decoder
+
+        //                 equal expected actual
         // ]
 
         // testList "Auto" [
@@ -843,78 +885,4 @@
         //         equal 0 user.Followers
         //         equal "mail@domain.com" user.Email
         // ]
-=======
-        testList "Pipeline" [
-
-            testCase "required works" <| fun _ ->
-                let expected =
-                    Ok(User.Create 67 "user@mail.com" "" 0)
-
-                let userDecoder =
-                    decode User.Create
-                        |> required "id" int
-                        |> required "email" string
-                        |> optional "name" string ""
-                        |> hardcoded 0
-
-                let actual =
-                    decodeString
-                        userDecoder
-                        """{ "id": 67, "email": "user@mail.com" }"""
-
-                equal expected actual
-
-            testCase "optional fail if value isn't an object" <| fun _ ->
-                let json = """[ { "fieldA": "foo"} ]"""
-                let expected =
-                    Error(
-                        """
-Expecting an object but instead got:
-[
-    {
-        "fieldA": "foo"
-    }
-]
-                        """.Trim())
-
-                let decoder =
-                    decode
-                        (fun x0 ->
-                          { fieldA = x0 } : SmallRecord )
-                        |> optional "fieldA" string ""
-
-                let actual =
-                    json
-                    |> decodeString decoder
-
-                equal expected actual
-
-            testCase "optionalAt fail if value isn't an object" <| fun _ ->
-                let json = """{ "prop1" : [ { "fieldA": "foo"} ] }"""
-                let expected =
-                    Error(
-                        """
-Expecting an object at `prop1` but instead got:
-[
-    {
-        "fieldA": "foo"
-    }
-]
-                        """.Trim())
-
-                let decoder =
-                    decode
-                        (fun x0 ->
-                          { fieldA = x0 } : SmallRecord )
-                        |> optionalAt [ "prop1"; "fieldA" ] string ""
-
-                let actual =
-                    json
-                    |> decodeString decoder
-
-                equal expected actual
-
-        ]
-
->>>>>>> b90ae235
     ]