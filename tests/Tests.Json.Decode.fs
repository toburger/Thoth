--- conflicted
+++ resolved
@@ -131,14 +131,12 @@
           Email = email
           Followers = followers }
 
-<<<<<<< HEAD
 type MyList<'T> =
 | Nil
 | Cons of 'T * MyList<'T>
-=======
+
 type SmallRecord =
     { fieldA: string }
->>>>>>> 7840ec14
 
 let jsonRecord =
     """{ "a": 1.0,
